# Copyright (c) 2012 Spotify AB
#
# Licensed under the Apache License, Version 2.0 (the "License"); you may not
# use this file except in compliance with the License. You may obtain a copy of
# the License at
#
# http://www.apache.org/licenses/LICENSE-2.0
#
# Unless required by applicable law or agreed to in writing, software
# distributed under the License is distributed on an "AS IS" BASIS, WITHOUT
# WARRANTIES OR CONDITIONS OF ANY KIND, either express or implied. See the
# License for the specific language governing permissions and limitations under
# the License.
import abc

import random
from scheduler import (CentralPlannerScheduler, PENDING, RUNNING, FAILED,
                       SUSPENDED, DONE, DISABLED)
import collections
import threading
import time
import os
import socket
import configuration
import traceback
import logging
import notifications
import getpass
import multiprocessing  # Note: this seems to have some stability issues: https://github.com/spotify/luigi/pull/438
import Queue
import types
import interface
from target import Target
from task import Task, flatten, getpaths
from event import Event

try:
    import simplejson as json
except ImportError:
    import json

logger = logging.getLogger('luigi-interface')

# Prevent fork() from being called during a C-level getaddrinfo() which uses a process-global mutex,
# that may not be unlocked in child process, resulting in the process being locked indefinitely.
fork_lock = threading.Lock()


class TaskException(Exception):
    pass


<<<<<<< HEAD
class AbstractTaskProcess(multiprocessing.Process):

    """ Abstract super-class for tasks run in a separate process. """

    __metaclass__ = abc.ABCMeta
=======
class TaskProcess(multiprocessing.Process):
    """
    Wrap all task execution in this class.

    Mainly for convenience since this is run in a separate process.
    """
>>>>>>> cb73eb02

    def __init__(self, task, worker_id, result_queue, random_seed=False, worker_timeout=0):
        super(AbstractTaskProcess, self).__init__()
        self.task = task
        self.worker_id = worker_id
        self.result_queue = result_queue
        self.random_seed = random_seed
        if task.worker_timeout is not None:
            worker_timeout = task.worker_timeout
        self.timeout_time = time.time() + worker_timeout if worker_timeout else None

    @abc.abstractmethod
    def run(self):
        pass


class ExternalTaskProcess(AbstractTaskProcess):

    """ Checks whether an external task (i.e. one that hasn't implemented
    `run()`) has completed. This allows us to re-evaluate the completion of
    external dependencies after Luigi has been invoked. """

    def run(self):
        logger.info('[pid %s] Worker %s running   %s', os.getpid(), self.worker_id, self.task.task_id)

        if self.random_seed:
            # Need to have different random seeds if running in separate processes
            random.seed((os.getpid(), time.time()))

        status = FAILED
        error_message = ''
        try:
            self.task.trigger_event(Event.START, self.task)
            t0 = time.time()
            status = None
            try:
                status = DONE if self.task.complete() else FAILED
                logger.debug("[pid %s] Task %s has status %s" % (os.getpid(),
                                                                 self.task,
                                                                 status))
            finally:
                self.task.trigger_event(
                    Event.PROCESSING_TIME, self.task, time.time() - t0)

            error_message = json.dumps(self.task.on_success())
            logger.info('[pid %s] Worker %s done      %s', os.getpid(),
                        self.worker_id, self.task.task_id)
            self.task.trigger_event(Event.SUCCESS, self.task)

        except KeyboardInterrupt:
            raise
        except BaseException as ex:
            status = FAILED
            logger.exception("[pid %s] Worker %s failed    %s", os.getpid(), self.worker_id, self.task)
            error_message = notifications.wrap_traceback(self.task.on_failure(ex))
            self.task.trigger_event(Event.FAILURE, self.task, ex)
            subject = "Luigi: %s FAILED" % self.task
            notifications.send_error_email(subject, error_message)
        finally:
            logger.debug("Putting result into queue: %s %s %s" % (self.task.task_id,
                                                                  status,
                                                                  error_message))
            self.result_queue.put(
                (self.task.task_id, status, error_message, [], []))

AbstractTaskProcess.register(ExternalTaskProcess)


class TaskProcess(AbstractTaskProcess):

    """ Wrap all task execution in this class.

    Mainly for convenience since this is run in a separate process. """

    def run(self):
        logger.info('[pid %s] Worker %s running   %s', os.getpid(), self.worker_id, self.task.task_id)

        if self.random_seed:
            # Need to have different random seeds if running in separate processes
            random.seed((os.getpid(), time.time()))

        status = FAILED
        error_message = ''
        missing = []
        new_deps = []
        try:
            # Verify that all the tasks are fulfilled!
            missing = [dep.task_id for dep in self.task.deps() if not dep.complete()]
            if missing:
                deps = 'dependency' if len(missing) == 1 else 'dependencies'
                raise RuntimeError('Unfulfilled %s at run time: %s' % (deps, ', '.join(missing)))
            self.task.trigger_event(Event.START, self.task)
            t0 = time.time()
            status = None
            try:
                task_gen = self.task.run()
                if isinstance(task_gen, types.GeneratorType):  # new deps
                    next_send = None
                    while True:
                        try:
                            if next_send is None:
                                requires = task_gen.next()
                            else:
                                requires = task_gen.send(next_send)
                        except StopIteration:
                            break

                        new_req = flatten(requires)
                        status = (RUNNING if all(t.complete() for t in new_req)
                                  else SUSPENDED)
                        new_deps = [(t.task_module, t.task_family, t.to_str_params())
                                    for t in new_req]
                        if status == RUNNING:
                            self.result_queue.put(
                                (self.task.task_id, status, '', missing,
                                 new_deps))
                            next_send = getpaths(requires)
                            new_deps = []
                        else:
                            logger.info(
                                '[pid %s] Worker %s new requirements      %s',
                                os.getpid(), self.worker_id, self.task.task_id)
                            return
            finally:
                if status != SUSPENDED:
                    self.task.trigger_event(
                        Event.PROCESSING_TIME, self.task, time.time() - t0)
            error_message = json.dumps(self.task.on_success())
            logger.info('[pid %s] Worker %s done      %s', os.getpid(),
                        self.worker_id, self.task.task_id)
            self.task.trigger_event(Event.SUCCESS, self.task)
            status = DONE

        except KeyboardInterrupt:
            raise
        except BaseException as ex:
            status = FAILED
            logger.exception("[pid %s] Worker %s failed    %s", os.getpid(), self.worker_id, self.task)
            error_message = notifications.wrap_traceback(self.task.on_failure(ex))
            self.task.trigger_event(Event.FAILURE, self.task, ex)
            subject = "Luigi: %s FAILED" % self.task
            notifications.send_error_email(subject, error_message)
        finally:
            self.result_queue.put(
                (self.task.task_id, status, error_message, missing, new_deps))

AbstractTaskProcess.register(TaskProcess)


class SingleProcessPool(object):
    """
    Dummy process pool for using a single processor.

    Imitates the api of multiprocessing.Pool using single-processor equivalents.
    """

    def apply_async(self, function, args):
        return function(*args)


class DequeQueue(collections.deque):
    """
    deque wrapper implementing the Queue interface.
    """

    put = collections.deque.append
    get = collections.deque.pop


class AsyncCompletionException(Exception):
    """
    Exception indicating that something went wrong with checking complete.
    """

    def __init__(self, trace):
        self.trace = trace


class TracebackWrapper(object):
    """
    Class to wrap tracebacks so we can know they're not just strings.
    """

    def __init__(self, trace):
        self.trace = trace


def check_complete(task, out_queue):
    """
    Checks if task is complete, puts the result to out_queue.
    """
    logger.debug("Checking if %s is complete", task)
    try:
        is_complete = task.complete()
    except:
        is_complete = TracebackWrapper(traceback.format_exc())
    out_queue.put((task, is_complete))


class Worker(object):
    """
    Worker object communicates with a scheduler.

    Simple class that talks to a scheduler and:

    * tells the scheduler what it has to do + its dependencies
    * asks for stuff to do (pulls it in a loop and runs it)
    """

    def __init__(self, scheduler=CentralPlannerScheduler(), worker_id=None,
                 worker_processes=1, ping_interval=None, keep_alive=None,
                 wait_interval=None, max_reschedules=None, count_uniques=None,
                 worker_timeout=None):
        self.worker_processes = int(worker_processes)
        self._worker_info = self._generate_worker_info()

        if not worker_id:
            worker_id = 'Worker(%s)' % ', '.join(['%s=%s' % (k, v) for k, v in self._worker_info])

        config = configuration.get_config()

        if ping_interval is None:
            ping_interval = config.getfloat('core', 'worker-ping-interval', 1.0)

        if keep_alive is None:
            keep_alive = config.getboolean('core', 'worker-keep-alive', False)
        self.__keep_alive = keep_alive

        # worker-count-uniques means that we will keep a worker alive only if it has a unique
        # pending task, as well as having keep-alive true
        if count_uniques is None:
            count_uniques = config.getboolean('core', 'worker-count-uniques', False)
        self.__count_uniques = count_uniques

        if wait_interval is None:
            wait_interval = config.getint('core', 'worker-wait-interval', 1)
        self.__wait_interval = wait_interval

        if max_reschedules is None:
            max_reschedules = config.getint('core', 'max-reschedules', 1)
        self.__max_reschedules = max_reschedules

        if worker_timeout is None:
            worker_timeout = configuration.get_config().getint('core', 'worker-timeout', 0)
        self.__worker_timeout = worker_timeout

        self._id = worker_id
        self._scheduler = scheduler

        self.host = socket.gethostname()
        self._scheduled_tasks = {}
        self._suspended_tasks = {}

        self._first_task = None

        self.add_succeeded = True
        self.run_succeeded = True
        self.unfulfilled_counts = collections.defaultdict(int)

        class KeepAliveThread(threading.Thread):
            """
            Periodically tell the scheduler that the worker still lives.
            """

            def __init__(self):
                super(KeepAliveThread, self).__init__()
                self._should_stop = threading.Event()

            def stop(self):
                self._should_stop.set()

            def run(self):
                while True:
                    self._should_stop.wait(ping_interval)
                    if self._should_stop.is_set():
                        logger.info("Worker %s was stopped. Shutting down Keep-Alive thread" % worker_id)
                        break
                    fork_lock.acquire()
                    try:
                        scheduler.ping(worker=worker_id)
                    except:  # httplib.BadStatusLine:
                        logger.warning('Failed pinging scheduler')
                    finally:
                        fork_lock.release()

        self._keep_alive_thread = KeepAliveThread()
        self._keep_alive_thread.daemon = True
        self._keep_alive_thread.start()

        # Keep info about what tasks are running (could be in other processes)
        self._task_result_queue = multiprocessing.Queue()
        self._running_tasks = {}

    def stop(self):
        """
        Stop the KeepAliveThread associated with this Worker.

        This should be called whenever you are done with a worker instance to clean up.

        Warning: this should _only_ be performed if you are sure this worker
        is not performing any work or will perform any work after this has been called

        TODO: also kill all currently running tasks

        TODO (maybe): Worker should be/have a context manager to enforce calling this
            whenever you stop using a Worker instance
        """
        self._keep_alive_thread.stop()
        self._keep_alive_thread.join()

    def _generate_worker_info(self):
        # Generate as much info as possible about the worker
        # Some of these calls might not be available on all OS's
        args = [('salt', '%09d' % random.randrange(0, 999999999)),
                ('workers', self.worker_processes)]
        try:
            args += [('host', socket.gethostname())]
        except:
            pass
        try:
            args += [('username', getpass.getuser())]
        except:
            pass
        try:
            args += [('pid', os.getpid())]
        except:
            pass
        try:
            sudo_user = os.getenv("SUDO_USER")
            if sudo_user:
                args.append(('sudo_user', sudo_user))
        except:
            pass
        return args

    def _validate_task(self, task):
        if not isinstance(task, Task):
            raise TaskException('Can not schedule non-task %s' % task)

        if not task.initialized():
            # we can't get the repr of it since it's not initialized...
            raise TaskException('Task of class %s not initialized. Did you override __init__ and forget to call super(...).__init__?' % task.__class__.__name__)

    def _log_complete_error(self, task, tb):
        log_msg = "Will not schedule {task} or any dependencies due to error in complete() method:\n{tb}".format(task=task, tb=tb)
        logger.warning(log_msg)

    def _log_unexpected_error(self, task):
        logger.exception("Luigi unexpected framework error while scheduling %s", task)  # needs to be called from within except clause

    def _email_complete_error(self, task, formatted_traceback):
        # like logger.exception but with WARNING level
        formatted_traceback = notifications.wrap_traceback(formatted_traceback)
        subject = "Luigi: {task} failed scheduling. Host: {host}".format(task=task, host=self.host)
        message = "Will not schedule {task} or any dependencies due to error in complete() method:\n{traceback}".format(task=task, traceback=formatted_traceback)
        notifications.send_error_email(subject, message)

    def _email_unexpected_error(self, task, formatted_traceback):
        formatted_traceback = notifications.wrap_traceback(formatted_traceback)
        subject = "Luigi: Framework error while scheduling {task}. Host: {host}".format(task=task, host=self.host)
        message = "Luigi framework error:\n{traceback}".format(traceback=formatted_traceback)
        notifications.send_error_email(subject, message)

    def add(self, task, multiprocess=False):
        """
        Add a Task for the worker to check and possibly schedule and run.

        Returns True if task and its dependencies were successfully scheduled or completed before.
        """
        if self._first_task is None and hasattr(task, 'task_id'):
            self._first_task = task.task_id
        self.add_succeeded = True
        if multiprocess:
            queue = multiprocessing.Manager().Queue()
            pool = multiprocessing.Pool()
        else:
            queue = DequeQueue()
            pool = SingleProcessPool()
        self._validate_task(task)
        pool.apply_async(check_complete, [task, queue])

        # we track queue size ourselves because len(queue) won't work for multiprocessing
        queue_size = 1
        try:
            seen = set([task.task_id])
            while queue_size:
                current = queue.get()
                queue_size -= 1
                item, is_complete = current
                for next in self._add(item, is_complete):
                    if next.task_id not in seen:
                        self._validate_task(next)
                        seen.add(next.task_id)
                        pool.apply_async(check_complete, [next, queue])
                        queue_size += 1
        except (KeyboardInterrupt, TaskException):
            raise
        except Exception as ex:
            self.add_succeeded = False
            formatted_traceback = traceback.format_exc()
            self._log_unexpected_error(task)
            task.trigger_event(Event.BROKEN_TASK, task, ex)
            self._email_unexpected_error(task, formatted_traceback)
        return self.add_succeeded

    def _add(self, task, is_complete):
        formatted_traceback = None
        try:
            self._check_complete_value(is_complete)
        except KeyboardInterrupt:
            raise
        except AsyncCompletionException as ex:
            formatted_traceback = ex.trace
        except:
            formatted_traceback = traceback.format_exc()

        if formatted_traceback is not None:
            self.add_succeeded = False
            self._log_complete_error(task, formatted_traceback)
            task.trigger_event(Event.DEPENDENCY_MISSING, task)
            self._email_complete_error(task, formatted_traceback)
            # abort, i.e. don't schedule any subtasks of a task with
            # failing complete()-method since we don't know if the task
            # is complete and subtasks might not be desirable to run if
            # they have already ran before
            return

        if is_complete:
            deps = None
            status = DONE
            runnable = False

            task.trigger_event(Event.DEPENDENCY_PRESENT, task)
        elif task.run == NotImplemented:
            deps = None
            status = PENDING
            runnable = configuration.get_config().getboolean('core', 'retry-external-tasks', False)

            task.trigger_event(Event.DEPENDENCY_MISSING, task)
            logger.warning('Task %s is not complete and run() is not implemented. Probably a missing external dependency.', task.task_id)

        else:
            deps = task.deps()
            status = PENDING
            runnable = True

        if task.disabled:
            status = DISABLED

        if deps:
            for d in deps:
                self._validate_dependency(d)
                task.trigger_event(Event.DEPENDENCY_DISCOVERED, task, d)
                yield d  # return additional tasks to add

            deps = [d.task_id for d in deps]

        self._scheduled_tasks[task.task_id] = task
        self._scheduler.add_task(self._id, task.task_id, status=status,
                                 deps=deps, runnable=runnable, priority=task.priority,
                                 resources=task.process_resources(),
                                 params=task.to_str_params(),
                                 family=task.task_family)

        logger.info('Scheduled %s (%s)', task.task_id, status)

    def _validate_dependency(self, dependency):
        if isinstance(dependency, Target):
            raise Exception('requires() can not return Target objects. Wrap it in an ExternalTask class')
        elif not isinstance(dependency, Task):
            raise Exception('requires() must return Task objects')

    def _check_complete_value(self, is_complete):
        if is_complete not in (True, False):
            if isinstance(is_complete, TracebackWrapper):
                raise AsyncCompletionException(is_complete.trace)
            raise Exception("Return value of Task.complete() must be boolean (was %r)" % is_complete)

    def _add_worker(self):
        self._worker_info.append(('first_task', self._first_task))
        try:
            self._scheduler.add_worker(self._id, self._worker_info)
        except:
            logger.exception('Exception adding worker - scheduler might be running an older version')

    def _log_remote_tasks(self, running_tasks, n_pending_tasks, n_unique_pending):
        logger.info("Done")
        logger.info("There are no more tasks to run at this time")
        if running_tasks:
            for r in running_tasks:
                logger.info('%s is currently run by worker %s', r['task_id'], r['worker'])
        elif n_pending_tasks:
            logger.info("There are %s pending tasks possibly being run by other workers", n_pending_tasks)
            if n_unique_pending:
                logger.info("There are %i pending tasks unique to this worker", n_unique_pending)

    def _get_work(self):
        logger.debug("Asking scheduler for work...")
        r = self._scheduler.get_work(worker=self._id, host=self.host)
        # Support old version of scheduler
        if isinstance(r, tuple) or isinstance(r, list):
            n_pending_tasks, task_id = r
            running_tasks = []
            n_unique_pending = 0
        else:
            n_pending_tasks = r['n_pending_tasks']
            task_id = r['task_id']
            running_tasks = r['running_tasks']
            # support old version of scheduler
            n_unique_pending = r.get('n_unique_pending', 0)
        return task_id, running_tasks, n_pending_tasks, n_unique_pending

    def _run_task(self, task_id):
        task = self._scheduled_tasks[task_id]

        if task.run == NotImplemented:
            p = ExternalTaskProcess(task, self._id, self._task_result_queue,
                                    random_seed=bool(self.worker_processes > 1),
                                    worker_timeout=self.__worker_timeout)
        else:
            p = TaskProcess(task, self._id, self._task_result_queue,
                            random_seed=bool(self.worker_processes > 1),
                            worker_timeout=self.__worker_timeout)

        self._running_tasks[task_id] = p

        if self.worker_processes > 1:
            fork_lock.acquire()
            try:
                p.start()
            finally:
                fork_lock.release()
        else:
            # Run in the same process
            p.run()

    def _purge_children(self):
        """
        Find dead children and put a response on the result queue.

        :return:
        """
        for task_id, p in self._running_tasks.iteritems():
            if not p.is_alive() and p.exitcode:
                error_msg = 'Worker task %s died unexpectedly with exit code %s' % (task_id, p.exitcode)
            elif p.timeout_time is not None and time.time() > p.timeout_time and p.is_alive():
                p.terminate()
                error_msg = 'Worker task %s timed out and was terminated.' % task_id
            else:
                continue

            logger.info(error_msg)
            self._task_result_queue.put((task_id, FAILED, error_msg, [], []))

    def _handle_next_task(self):
        """
        We have to catch three ways a task can be "done":

        1. normal execution: the task runs/fails and puts a result back on the queue,
        2. new dependencies: the task yielded new deps that were not complete and
           will be rescheduled and dependencies added,
        3. child process dies: we need to catch this separately.
        """
        while True:
            self._purge_children()  # Deal with subprocess failures

            try:
                task_id, status, error_message, missing, new_requirements = (
                    self._task_result_queue.get(
                        timeout=float(self.__wait_interval)))
            except Queue.Empty:
                return

            task = self._scheduled_tasks[task_id]
            if not task or task_id not in self._running_tasks:
                continue
                # Not a running task. Probably already removed.
                # Maybe it yielded something?
            new_deps = []
            if new_requirements:
                new_req = [interface.load_task(module, name, params)
                           for module, name, params in new_requirements]
                for t in new_req:
                    self.add(t)
                new_deps = [t.task_id for t in new_req]

            self._scheduler.add_task(self._id,
                                     task_id,
                                     status=status,
                                     expl=error_message,
                                     resources=task.process_resources(),
                                     runnable=None,
                                     params=task.to_str_params(),
                                     family=task.task_family,
                                     new_deps=new_deps)

            if status == RUNNING:
                continue
            self._running_tasks.pop(task_id)

            # re-add task to reschedule missing dependencies
            if missing:
                reschedule = True

                # keep out of infinite loops by not rescheduling too many times
                for task_id in missing:
                    self.unfulfilled_counts[task_id] += 1
                    if (self.unfulfilled_counts[task_id] >
                            self.__max_reschedules):
                        reschedule = False
                if reschedule:
                    self.add(task)

            self.run_succeeded &= status in (DONE, SUSPENDED)
            return

    def _sleeper(self):
        # TODO is exponential backoff necessary?
        while True:
            wait_interval = self.__wait_interval + random.randint(1, 5)
            logger.debug('Sleeping for %d seconds', wait_interval)
            time.sleep(wait_interval)
            yield

    def _keep_alive(self, n_pending_tasks, n_unique_pending):
        """
        Returns true if a worker should stay alive given.

        If worker-keep-alive is not set, this will always return false.
        Otherwise, it will return true for nonzero n_pending_tasks.

        If worker-count-uniques is true, it will also
        require that one of the tasks is unique to this worker.
        """
        return (self.__keep_alive and n_pending_tasks
                and (n_unique_pending or not self.__count_uniques))

    def run(self):
        """
        Returns True if all scheduled tasks were executed successfully.
        """
        logger.info('Running Worker with %d processes', self.worker_processes)

        sleeper = self._sleeper()
        self.run_succeeded = True

        self._add_worker()

        while True:
            while len(self._running_tasks) >= self.worker_processes:
                logger.debug('%d running tasks, waiting for next task to finish', len(self._running_tasks))
                self._handle_next_task()

            task_id, running_tasks, n_pending_tasks, n_unique_pending = self._get_work()

            if task_id is None:
                self._log_remote_tasks(running_tasks, n_pending_tasks, n_unique_pending)
                if len(self._running_tasks) == 0:
                    if self._keep_alive(n_pending_tasks, n_unique_pending):
                        sleeper.next()
                        continue
                    else:
                        break
                else:
                    self._handle_next_task()
                    continue

            # task_id is not None:
            logger.debug("Pending tasks: %s", n_pending_tasks)
            self._run_task(task_id)

        while len(self._running_tasks):
            logger.debug('Shut down Worker, %d more tasks to go', len(self._running_tasks))
            self._handle_next_task()

        return self.run_succeeded<|MERGE_RESOLUTION|>--- conflicted
+++ resolved
@@ -50,20 +50,11 @@
     pass
 
 
-<<<<<<< HEAD
 class AbstractTaskProcess(multiprocessing.Process):
 
     """ Abstract super-class for tasks run in a separate process. """
 
     __metaclass__ = abc.ABCMeta
-=======
-class TaskProcess(multiprocessing.Process):
-    """
-    Wrap all task execution in this class.
-
-    Mainly for convenience since this is run in a separate process.
-    """
->>>>>>> cb73eb02
 
     def __init__(self, task, worker_id, result_queue, random_seed=False, worker_timeout=0):
         super(AbstractTaskProcess, self).__init__()
