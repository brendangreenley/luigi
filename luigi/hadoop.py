--- conflicted
+++ resolved
@@ -465,18 +465,12 @@
         jcs.append('mapred.reduce.tasks=%s' % self.n_reduce_tasks)
         pool = self.pool
         if pool is not None:
-<<<<<<< HEAD
-            # Supporting two schedulers (Fair and Capacity) using the same option
-            jcs.append('mapred.fairscheduler.pool=%s' % pool)
-            jcs.append('mapred.job.queue.name=%s' % pool)
-=======
             # Supporting two schedulers: fair (default) and capacity using the same option
             scheduler_type = configuration.get_config().get('hadoop', 'scheduler', 'fair')
             if scheduler_type == 'fair':
                 jcs.append('mapred.fairscheduler.pool=%s' % pool)
             elif scheduler_type == 'capacity':
                 jcs.append('mapred.job.queue.name=%s' % pool)
->>>>>>> 954fc18e
         return jcs
 
 
